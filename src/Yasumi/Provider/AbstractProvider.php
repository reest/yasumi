--- conflicted
+++ resolved
@@ -126,11 +126,7 @@
      * @return int result where 0 means dates are equal, -1 the first date is before the second date, and 1 if the
      *             second date is after the first.
      */
-<<<<<<< HEAD
-    private static function compareDates(DateTime $dateA, DateTime $dateB): int
-=======
     private static function compareDates(\DateTimeInterface $dateA, \DateTimeInterface $dateB)
->>>>>>> e0e7c2e5
     {
         if ($dateA === $dateB) {
             return 0;
@@ -212,17 +208,8 @@
             throw new InvalidDateException($date);
         }
 
-<<<<<<< HEAD
-        // If given date is a DateTime object
-        if ($date instanceof DateTime && in_array(
-            $date->format('Y-m-d'),
-            array_values($this->getHolidayDates()),
-                true
-        )) {
-=======
         // Check if given date is a holiday or not
         if (in_array($date->format('Y-m-d'), array_values($this->getHolidayDates()), true)) {
->>>>>>> e0e7c2e5
             return true;
         }
 
@@ -452,11 +439,7 @@
      *
      * @return \Yasumi\Filters\BetweenFilter
      */
-<<<<<<< HEAD
-    public function between(DateTime $start_date, DateTime $end_date, $equals = true): BetweenFilter
-=======
     public function between(\DateTimeInterface $start_date, \DateTimeInterface $end_date, $equals = true)
->>>>>>> e0e7c2e5
     {
         if ($start_date > $end_date) {
             throw new InvalidArgumentException('Start date must be a date before the end date.');
