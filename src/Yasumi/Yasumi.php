--- conflicted
+++ resolved
@@ -57,8 +57,6 @@
     ];
 
     /**
-<<<<<<< HEAD
-=======
      * Returns a list of available holiday providers.
      *
      * @return array list of available holiday providers
@@ -105,7 +103,6 @@
     }
 
     /**
->>>>>>> f088c888
      * @param string   $class       holiday provider name
      * @param DateTime $startDate   DateTime Start date, defaults to today
      * @param int      $workingDays int
