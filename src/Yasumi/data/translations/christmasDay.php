--- conflicted
+++ resolved
@@ -32,9 +32,6 @@
     'pt_BR' => 'Natal',
     'ru_UA' => 'Рождество',
     'sv_SE' => 'juldagen',
-<<<<<<< HEAD
+    'uk_UA' => 'Різдво',
     'sk_SK' => 'Prvý sviatok vianočný',
-=======
-    'uk_UA' => 'Різдво',
->>>>>>> a60ecacf
 ];