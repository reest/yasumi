<?php
/**
 *  This file is part of the Yasumi package.
 *
 *  Copyright (c) 2015 - 2016 AzuyaLabs
 *
 *  For the full copyright and license information, please view the LICENSE
 *  file that was distributed with this source code.
 *
 *  @author Sacha Telgenhof <stelgenhof@gmail.com>
 */

// Translation for Christmas
return [
<<<<<<< HEAD
    'cs_CZ' => '1. svátek vánoční',
=======
    'cy_GB' => 'Nadolig',
>>>>>>> 2b33e62e
    'da_DK' => '1. Juledag',
    'de_DE' => '1. Weihnachtsfeiertag',
    'el_GR' => 'Χριστούγεννα',
    'en_GB' => 'Christmas Day',
    'en_NZ' => 'Christmas Day',
    'en_US' => 'Christmas',
    'es_ES' => 'Navidad',
    'fi_FI' => 'Joulupäivä',
    'fr_FR' => 'Noël',
    'it_IT' => 'Natale',
    'nb_NO' => 'Første juledag',
    'nl_BE' => 'Kerstmis',
    'nl_NL' => 'Kerstmis',
    'pl_PL' => 'pierwszy dzień Bożego Narodzenia',
    'sv_SE' => 'juldagen',
];<|MERGE_RESOLUTION|>--- conflicted
+++ resolved
@@ -12,11 +12,8 @@
 
 // Translation for Christmas
 return [
-<<<<<<< HEAD
     'cs_CZ' => '1. svátek vánoční',
-=======
     'cy_GB' => 'Nadolig',
->>>>>>> 2b33e62e
     'da_DK' => '1. Juledag',
     'de_DE' => '1. Weihnachtsfeiertag',
     'el_GR' => 'Χριστούγεννα',
