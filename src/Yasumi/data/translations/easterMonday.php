<?php
/**
 *  This file is part of the Yasumi package.
 *
 *  Copyright (c) 2015 - 2016 AzuyaLabs
 *
 *  For the full copyright and license information, please view the LICENSE
 *  file that was distributed with this source code.
 *
 *  @author Sacha Telgenhof <stelgenhof@gmail.com>
 */

// Translation for Easter Monday
return [
    'en_US' => 'Easter Monday',
    'nl_NL' => 'Tweede Paasdag',
    'nl_BE' => 'Paasmaandag',
    'it_IT' => 'Lunedi` dell\'Angelo',
    'fr_FR' => 'Lundi de Pâques',
    'es_ES' => 'Lunes de Pascua',
    'da_DK' => '2. Påskedag',
    'nb_NO' => 'Andre påskedag',
    'sv_SE' => 'annandag påsk',
    'fi_FI' => '2. pääsiäispäivä',
<<<<<<< HEAD
    'el_GR' => 'Δευτέρα του Πάσχα',
=======
    'de_DE' => 'Ostermontag'
>>>>>>> a759f0fb
];<|MERGE_RESOLUTION|>--- conflicted
+++ resolved
@@ -22,9 +22,6 @@
     'nb_NO' => 'Andre påskedag',
     'sv_SE' => 'annandag påsk',
     'fi_FI' => '2. pääsiäispäivä',
-<<<<<<< HEAD
+    'de_DE' => 'Ostermontag',
     'el_GR' => 'Δευτέρα του Πάσχα',
-=======
-    'de_DE' => 'Ostermontag'
->>>>>>> a759f0fb
 ];