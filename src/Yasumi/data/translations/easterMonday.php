--- conflicted
+++ resolved
@@ -12,11 +12,8 @@
 
 // Translation for Easter Monday
 return [
-<<<<<<< HEAD
     'cs_CZ' => 'Velikonoční pondělí',
-=======
     'cy_GB' => 'Llun y Pasg',
->>>>>>> 2b33e62e
     'da_DK' => '2. Påskedag',
     'de_DE' => 'Ostermontag',
     'el_GR' => 'Δευτέρα του Πάσχα',
