<?php
/**
 *  This file is part of the Yasumi package.
 *
 *  Copyright (c) 2015 - 2016 AzuyaLabs
 *
 *  For the full copyright and license information, please view the LICENSE
 *  file that was distributed with this source code.
 *
 *  @author Sacha Telgenhof <stelgenhof@gmail.com>
 */

// Translation for Epiphany
return [
    'en_US' => 'Epiphany',
    'nl_NL' => 'Drie Koningen',
    'nl_BE' => 'Drie Koningen',
    'pl_PL' => 'Święto Trzech Króli',
    'ja_JP' => 'エピファニー',
    'it_IT' => 'Epifania',
    'es_ES' => 'Día de Reyes',
    'sv_SE' => 'trettondedag jul',
    'fi_FI' => 'Loppiainen',
<<<<<<< HEAD
    'el_GR' => 'Θεοφάνεια',
=======
    'de_DE' => 'Heilige 3 Könige'
>>>>>>> a759f0fb
];<|MERGE_RESOLUTION|>--- conflicted
+++ resolved
@@ -21,9 +21,6 @@
     'es_ES' => 'Día de Reyes',
     'sv_SE' => 'trettondedag jul',
     'fi_FI' => 'Loppiainen',
-<<<<<<< HEAD
+    'de_DE' => 'Heilige 3 Könige',
     'el_GR' => 'Θεοφάνεια',
-=======
-    'de_DE' => 'Heilige 3 Könige'
->>>>>>> a759f0fb
 ];