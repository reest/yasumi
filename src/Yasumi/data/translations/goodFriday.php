<?php
/**
 *  This file is part of the Yasumi package.
 *
 *  Copyright (c) 2015 - 2016 AzuyaLabs
 *
 *  For the full copyright and license information, please view the LICENSE
 *  file that was distributed with this source code.
 *
 *  @author Sacha Telgenhof <stelgenhof@gmail.com>
 */

// Translation for Good Friday
return [
<<<<<<< HEAD
    'cs_CZ' => 'Velký pátek',
=======
    'cy_GB' => 'Gwener y Groglith',
>>>>>>> 2b33e62e
    'da_DK' => 'Langfredag',
    'de_DE' => 'Karfreitag',
    'el_GR' => 'Μεγάλη Παρασκευή',
    'en_GB' => 'Good Friday',
    'en_NZ' => 'Good Friday',
    'en_US' => 'Good Friday',
    'es_ES' => 'Viernes Santo',
    'fi_FI' => 'Pitkäperjantai',
    'fr_FR' => 'Vendredi saint',
    'ja_JP' => 'グッドフライデー',
    'nb_NO' => 'Langfredag',
    'nl_BE' => 'Goede Vrijdag',
    'nl_NL' => 'Goede Vrijdag',
    'pl_PL' => 'Wielki Piątek',
    'sv_SE' => 'långfredagen',
];<|MERGE_RESOLUTION|>--- conflicted
+++ resolved
@@ -12,11 +12,8 @@
 
 // Translation for Good Friday
 return [
-<<<<<<< HEAD
     'cs_CZ' => 'Velký pátek',
-=======
     'cy_GB' => 'Gwener y Groglith',
->>>>>>> 2b33e62e
     'da_DK' => 'Langfredag',
     'de_DE' => 'Karfreitag',
     'el_GR' => 'Μεγάλη Παρασκευή',
